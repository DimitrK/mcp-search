name: CI/CD Pipeline

on:
  push:
    branches: [main, master, develop]
    tags: ['v*']
  pull_request:
    branches: [main, master, develop]
  schedule:
    # Weekly dependency audit
    - cron: '0 2 * * 1'

concurrency:
  group: ${{ github.workflow }}-${{ github.ref }}
  cancel-in-progress: true

env:
  NODE_ENV: test
  FORCE_COLOR: 1

jobs:
  # 🔍 Code Quality & Security
  lint-and-typecheck:
    name: 📋 Code Quality
    runs-on: ubuntu-latest

    steps:
      - name: 🔄 Checkout code
        uses: actions/checkout@v4

      - name: 📦 Setup Node.js
        uses: actions/setup-node@v4
        with:
          node-version: '20'
          cache: 'npm'

      - name: 🔧 Install dependencies
        run: npm ci

      - name: 🎨 Check formatting
        run: npm run format:check

      - name: 🔍 Run ESLint
        run: npm run lint

      - name: 🔎 TypeScript check
        run: npm run typecheck

  # 🛡️ Security Scanning
  security-scan:
    name: 🔒 Security Scan
    runs-on: ubuntu-latest
    permissions:
      actions: read
      contents: read
      security-events: write

    steps:
      - name: 🔄 Checkout code
        uses: actions/checkout@v4

      - name: 📦 Setup Node.js
        uses: actions/setup-node@v4
        with:
          node-version: '20'
          cache: 'npm'

      - name: 🔧 Install dependencies
        run: npm ci

      - name: 🕵️ NPM Audit
        run: npm audit --audit-level moderate
        continue-on-error: true

      - name: 🔍 Initialize CodeQL
        uses: github/codeql-action/init@v3
        with:
          languages: javascript-typescript
          queries: security-extended,security-and-quality

      - name: 🏗️ Build for CodeQL
        run: npm run build

      - name: 🔎 Perform CodeQL Analysis
        uses: github/codeql-action/analyze@v3
        with:
          category: '/language:javascript-typescript'

  # 🧪 Comprehensive Testing Matrix
  test-matrix:
    name: 🧪 Tests (Node ${{ matrix.node-version }}, ${{ matrix.os }})
    runs-on: ${{ matrix.os }}

    strategy:
      fail-fast: false
      matrix:
        node-version: ['20.x', '22.x']
        os: [ubuntu-latest, macos-latest]
        include:
          # Add performance testing on Ubuntu only
          - node-version: '20.x'
            os: ubuntu-latest
            run-performance: true

    steps:
      - name: 🔄 Checkout code
        uses: actions/checkout@v4

      - name: 📦 Setup Node.js ${{ matrix.node-version }}
        uses: actions/setup-node@v4
        with:
          node-version: ${{ matrix.node-version }}
          cache: 'npm'

      - name: 🔧 Install dependencies
        run: npm ci

      - name: 🎭 Install Playwright (Linux/macOS only)
        run: npx playwright install --with-deps chromium

      - name: 🏗️ Build project
        run: npm run build

      - name: 🧪 Run unit tests
        run: npm run test:unit

      - name: 🔗 Run integration tests
        run: npm run test:integration
        env:
          # Mock environment for tests
          GOOGLE_API_KEY: test-key
          GOOGLE_SEARCH_ENGINE_ID: test-engine
          EMBEDDING_SERVER_URL: http://localhost:3000
          EMBEDDING_SERVER_API_KEY: test-key
          EMBEDDING_MODEL_NAME: test-model

      - name: ⚡ Run performance tests
        if: matrix.run-performance
        run: npm run test:performance
        env:
          GOOGLE_API_KEY: test-key
          GOOGLE_SEARCH_ENGINE_ID: test-engine
          EMBEDDING_SERVER_URL: http://localhost:3000
          EMBEDDING_SERVER_API_KEY: test-key
          EMBEDDING_MODEL_NAME: test-model

      - name: 📊 Generate coverage report
        if: matrix.node-version == '20.x' && matrix.os == 'ubuntu-latest'
        run: npm run test:coverage
        env:
          GOOGLE_API_KEY: test-key
          GOOGLE_SEARCH_ENGINE_ID: test-engine
          EMBEDDING_SERVER_URL: http://localhost:3000
          EMBEDDING_SERVER_API_KEY: test-key
          EMBEDDING_MODEL_NAME: test-model

      - name: 📈 Upload coverage to Codecov
        if: matrix.node-version == '20.x' && matrix.os == 'ubuntu-latest'
        uses: codecov/codecov-action@v4
        with:
          file: ./coverage/lcov.info
          fail_ci_if_error: false
          verbose: true
          token: ${{ secrets.CODECOV_TOKEN }}

  # 🐳 Docker Build & Test
  docker-test:
    name: 🐳 Docker Build
    runs-on: ubuntu-latest
    needs: [lint-and-typecheck]

    steps:
      - name: 🔄 Checkout code
        uses: actions/checkout@v4

      - name: 🐳 Set up Docker Buildx
        uses: docker/setup-buildx-action@v3

      - name: 🏗️ Build Docker image
        uses: docker/build-push-action@v5
        with:
          context: .
          push: false
          load: true
          tags: mcp-search:test
          cache-from: type=gha
          cache-to: type=gha,mode=max

      - name: 🔍 Test Docker image
        run: |
          docker run --rm \
            -e GOOGLE_API_KEY=test \
            -e GOOGLE_SEARCH_ENGINE_ID=test \
            -e EMBEDDING_SERVER_URL=http://test \
            -e EMBEDDING_SERVER_API_KEY=test \
            -e EMBEDDING_MODEL_NAME=test \
            mcp-search:test node dist/cli.js health

  # 📦 NPM Publish (on tags)
  publish-npm:
    name: 📦 Publish to NPM
    runs-on: ubuntu-latest
    needs: [test-matrix, security-scan, docker-test]
    if: startsWith(github.ref, 'refs/tags/v')

    steps:
      - name: 🔄 Checkout code
        uses: actions/checkout@v4

      - name: 📦 Setup Node.js
        uses: actions/setup-node@v4
        with:
          node-version: '20'
          cache: 'npm'
          registry-url: 'https://registry.npmjs.org'

      - name: 🔧 Install dependencies
        run: npm ci

      - name: 🏗️ Build project
        run: npm run build
<<<<<<< HEAD
        env:
          NODE_ENV: production
=======
>>>>>>> 884b0609

      - name: 🚀 Publish to NPM
        run: npm publish --access public
        env:
          NODE_AUTH_TOKEN: ${{ secrets.NPM_TOKEN }}

  # 🐳 Docker Publish (on tags)
  publish-docker:
    name: 🐳 Publish Docker Image
    runs-on: ubuntu-latest
    needs: [test-matrix, security-scan, docker-test]
    if: startsWith(github.ref, 'refs/tags/v')

    steps:
      - name: 🔄 Checkout code
        uses: actions/checkout@v4

      - name: 🧩 Set up QEMU
        uses: docker/setup-qemu-action@v3

      - name: 🐳 Set up Docker Buildx
        uses: docker/setup-buildx-action@v3

      - name: 🔐 Log in to Docker Hub
        uses: docker/login-action@v3
        with:
          username: ${{ secrets.DOCKER_USERNAME }}
          password: ${{ secrets.DOCKER_PASSWORD }}

      - name: 🏷️ Extract metadata
        id: meta
        uses: docker/metadata-action@v5
        with:
          images: dimitrisk/mcp-search
          tags: |
            type=ref,event=branch
            type=ref,event=pr
            type=semver,pattern={{version}}
            type=semver,pattern={{major}}.{{minor}}
            type=semver,pattern={{major}}

      - name: 🚀 Build and push
        uses: docker/build-push-action@v5
        with:
          context: .
          platforms: linux/amd64,linux/arm64
          push: true
          tags: ${{ steps.meta.outputs.tags }}
          labels: ${{ steps.meta.outputs.labels }}
          cache-from: type=gha, scope=mcp-search
          cache-to: type=gha,mode=max,scope=mcp-search,ignore-error=true
        env:
          NODE_ENV: production

  # 🎉 Create GitHub Release
  create-release:
    name: 🎉 Create Release
    runs-on: ubuntu-latest
    needs: [publish-npm, publish-docker]
    if: startsWith(github.ref, 'refs/tags/v')
    permissions:
      contents: write

    steps:
      - name: 🔄 Checkout code
        uses: actions/checkout@v4
        with:
          fetch-depth: 0

      - name: 🎉 Create Release
        uses: softprops/action-gh-release@v2
        with:
          generate_release_notes: true
          append_body: true
          body: |
            ## 📦 Installation

            ```bash
            npm install -g mcp-search@${{ github.ref_name }}
            ```

            ## 🐳 Docker

            ```bash
            docker pull dimitrisk/mcp-search:${{ github.ref_name }}
            ```

            ## 📋 Full Changelog

            **Full Changelog**: https://github.com/${{ github.repository }}/releases
          draft: false
          prerelease: ${{ contains(github.ref_name, '-') }}
        env:
          GITHUB_TOKEN: ${{ secrets.GITHUB_TOKEN }}<|MERGE_RESOLUTION|>--- conflicted
+++ resolved
@@ -219,11 +219,8 @@
 
       - name: 🏗️ Build project
         run: npm run build
-<<<<<<< HEAD
         env:
           NODE_ENV: production
-=======
->>>>>>> 884b0609
 
       - name: 🚀 Publish to NPM
         run: npm publish --access public
